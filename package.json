--- conflicted
+++ resolved
@@ -31,17 +31,14 @@
     "cfd:setup": "bash deploy/setup.sh production",
     "config:apply": "bash deploy/apply-config.sh production",
     "evidence:organize": "tsx custom/importers/marie-kondo-evidence-importer.ts",
-<<<<<<< HEAD
     "cf:setup": "bash deploy/cloudflare-setup.sh production",
     "cf:deploy": "bash deploy/cloudflare-deploy.sh production",
     "cf:deploy:staging": "bash deploy/cloudflare-deploy.sh staging",
     "cf:logs": "wrangler tail --env=production --format=pretty",
     "cf:metrics": "wrangler metrics --env=production"
-=======
     "embeddings:generate": "tsx scripts/generate-embeddings.ts",
     "embeddings:coverage": "tsx scripts/generate-embeddings.ts --coverage",
     "embeddings:case": "tsx scripts/generate-embeddings.ts --case-id"
->>>>>>> 5b1c39af
   },
   "dependencies": {
     "@anthropic-ai/sdk": "^0.37.0",
